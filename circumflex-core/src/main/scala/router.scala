package ru.circumflex.core

import java.io.File

case class RouteMatchedException(val response: Option[HttpResponse]) extends Exception

// ## Request Router

class RequestRouter {

  implicit def textToResponse(text: String): HttpResponse = TextResponse(text)
  implicit def requestRouterToResponse(router: RequestRouter): HttpResponse = error(404)

<<<<<<< HEAD
  def ctx = Circumflex.ctx

  // ### Routes
=======
  /* ### Routes */
>>>>>>> d0472afb

  val get = new Route("get")
  val getOrPost = new Route("get", "post")
  val getOrHead = new Route("get", "head")
  val post = new Route("post")
  val put = new Route("put")
  val delete = new Route("delete")
  val head = new Route("head")
  val options = new Route("options")
  val any = new Route("get", "post", "put", "delete", "head", "options")

<<<<<<< HEAD
  // ### Matchers

  def headers(crit: (String, StringMatcher)*) = new HeaderRequestMatcher(crit : _*)

  // ### Context shortcuts
=======
  /* ### Context shortcuts */
>>>>>>> d0472afb

  def header = ctx.header
  def session = ctx.session
  def flash = ctx.flash

  lazy val uri: Match = matching("uri")

  // ### Helpers

  /**
   * Determines, if the request is XMLHttpRequest (for AJAX applications).
   */
  def isXhr = header("X-Requested-With") match {
    case Some("XMLHttpRequest") => true
    case _ => false
  }

  /**
   * Rewrites request URI. Normally it causes the request to travel all the way through
   * the filters and `RequestRouter` once again but with different URI.
   * You must use this method with caution to prevent infinite loops.
   * You must also add `<dispatcher>FORWARD</dispatcher>` to filter mapping to
   * allow request processing with certain filters.
   */
  def rewrite(target: String): Nothing = {
    ctx.request.getRequestDispatcher(target).forward(ctx.request, ctx.response)
    throw RouteMatchedException(None)
  }

  /**
   * Retrieves a Match from context.
   */
  def param(key: String): Match = ctx(key).get.asInstanceOf[Match]

  /**
   * Retrieves a Match from context.
   * Since route matching has success it supposes the key existence.
   */
  def matching(key: String): Match = ctx.matchParam(key).get

  /**
   * Sends error with specified status code and message.
   */
  def error(errorCode: Int, message: String) = ErrorResponse(errorCode, message)

  /**
   * Sends error with specified status code.
   */
  def error(errorCode: Int) = ErrorResponse(errorCode, "no message available")

  /**
   * Sends a `302 Moved Temporarily` redirect (with optional flashes).
   */
  def redirect(location: String, flashes: (String, Any)*) = {
    for ((key, value) <- flashes) flash(key) = value
    RedirectResponse(location)
  }

  /**
   * Sends empty `200 OK` response.
   */
  def done: HttpResponse = done(200)

  /**
   * Sends empty response with specified status code.
   */
  def done(statusCode: Int): HttpResponse = {
    ctx.statusCode = statusCode
    new EmptyResponse
  }

  /**
   * Immediately stops processing with `400 Bad Request` if one of specified
   * parameters is not provided.
   */
  def requireParams(names: String*) = names.toList.foreach(name => {
    if (param(name) == None)
      throw new RouteMatchedException(Some(error(400, "Missing " + name + " parameter.")))
  })

  /**
   * Sends a file.
   */
  def sendFile(file: File): FileResponse = FileResponse(file)

  /**
   * Sends a file with Content-Disposition: attachment with specified UTF-8 filename.
   */
  def sendFile(file: File, filename: String): FileResponse = {
    attachment(filename)
    sendFile(file)
  }

  /**
   * Sends a file with the help of Web server using X-SendFile feature.
   */
  def xSendFile(file: File): HttpResponse = {
    val xsf = Circumflex.XSendFileHeader
    header(xsf.name) = xsf.value(file)
    done
  }

  /**
   * Sends a file with the help of Web server using X-SendFile feature, also setting
   * Content-Disposition: attachment with specified UTF-8 filename.
   */
  def xSendFile(file: File, filename: String): HttpResponse = {
    attachment(filename)
    xSendFile(file)
  }

  /**
   * Sets content type header.
   */
  def contentType(ct: String): this.type = {
    ctx.contentType = ct
    return this
  }

  /**
   * Adds an Content-Disposition header with "attachment" content and specified UTF-8 filename.
   */
  def attachment(filename: String): this.type = {
    header("Content-Disposition") =
        "attachment; filename=\"" + new String(filename.getBytes("UTF-8"), "ISO-8859-1") + "\""
    return this
  }

  /* ## Request extractors */

  case class HeaderExtractor(name: String) {
    def apply(matcher: StringMatcher) = new HeaderMatcher(name, matcher)
    
    def unapplySeq(ctx: CircumflexContext): Option[Seq[String]] =
      ctx.matchParam(name) match {
        case Some(m) => m.unapplySeq(ctx)
        case None    => ctx.header(name) map { List(_) }
      }
  }

  val accept = HeaderExtractor("Accept")
  val accept_charset = HeaderExtractor("Accept-Charset")
  val accept_encoding = HeaderExtractor("Accept-Encoding")
  val accept_language = HeaderExtractor("Accept-Language")
  val accept_ranges = HeaderExtractor("Accept-Ranges")
  val authorization = HeaderExtractor("Authorization")
  val cache_control = HeaderExtractor("Cache-Control")
  val connection = HeaderExtractor("Connection")
  val cookie = HeaderExtractor("Cookie")
  val content_length = HeaderExtractor("Content-Length")
  val content_type = HeaderExtractor("Content-Type")
  val header_date = HeaderExtractor("Date")
  val expect = HeaderExtractor("Expect")
  val from = HeaderExtractor("From")
  val host = HeaderExtractor("Host")
  val if_match = HeaderExtractor("If-Match")
  val if_modified_since = HeaderExtractor("If-Modified-Since")
  val if_none_match = HeaderExtractor("If-None-Match")
  val if_range = HeaderExtractor("If-Range")
  val if_unmodified_since = HeaderExtractor("If-Unmodified-Since")
  val max_forwards = HeaderExtractor("Max-Forwards")
  val pragma = HeaderExtractor("Pragma")
  val proxy_authorization = HeaderExtractor("Proxy-Authorization")
  val range = HeaderExtractor("Range")
  val referer = HeaderExtractor("Referer")
  val te = HeaderExtractor("TE")
  val upgrade = HeaderExtractor("Upgrade")
  val user_agent = HeaderExtractor("User-Agent")
  val via = HeaderExtractor("Via")
  val war = HeaderExtractor("War")
}

/**
 * ## Route
 *
 * Dispatches current request if it passes all matchers.
 * Common matchers are based on HTTP methods, URI and headers.
 */
class Route(val matchingMethods: String*) {

  protected def dispatch(response: =>HttpResponse, matchers: RequestMatcher*): Unit =
    matchingMethods.find(ctx.method.equalsIgnoreCase(_)) match {
      case Some(_) => {
        var params = Map[String, Match]()
        matchers.toList.foreach(rm => rm(ctx.request) match {
          case None => return
          case Some(p) => params ++= p
        })
        // All matchers succeeded
        ctx._matches = params
        throw RouteMatchedException(Some(response))
      } case _ =>
    }

  /**
   * For syntax "get(...) { case Extractors(...) => ... }"
   */
  def apply(matcher: StringMatcher)(f: CircumflexContext => HttpResponse): Unit =
    dispatch(ContextualResponse(f), new UriMatcher(matcher))

  def apply(matcher: StringMatcher, matcher1: RequestMatcher)(f: CircumflexContext => HttpResponse): Unit =
    dispatch(ContextualResponse(f), new UriMatcher(matcher), matcher1)

  /**
   * For syntax "get(...) = response"
   */
  def update(matcher: StringMatcher, response: =>HttpResponse): Unit =
    dispatch(response, new UriMatcher(matcher))

  def update(matcher: StringMatcher, matcher1: RequestMatcher, response: =>HttpResponse): Unit =
    dispatch(response, new UriMatcher(matcher), matcher1)

}

// ## Helpers

/**
 * A helper for getting and setting response headers in a DSL-like way.
 */
class HeadersHelper extends HashModel {

  def get(key: String) = apply(key)

  def apply(name: String): Option[String] = {
    val value = ctx.request.getHeader(name)
    if (value == null) None
    else Some(value)
  }

  def update(name: String, value: String) = ctx.stringHeaders += name -> value

  def update(name: String, value: Long) = ctx.dateHeaders += name -> value

  def update(name: String, value: java.util.Date) = ctx.dateHeaders += name -> value.getTime

}

/**
 * A helper for getting and setting session-scope attributes.
 */
class SessionHelper extends HashModel {

  def get(key: String) = apply(key)

  def apply(name: String): Option[Any] = {
    val value = ctx.request.getSession.getAttribute(name)
    if (value == null) None
    else Some(value)
  }

  def update(name: String, value: Any) = ctx.request.getSession.setAttribute(name, value)

}<|MERGE_RESOLUTION|>--- conflicted
+++ resolved
@@ -11,13 +11,7 @@
   implicit def textToResponse(text: String): HttpResponse = TextResponse(text)
   implicit def requestRouterToResponse(router: RequestRouter): HttpResponse = error(404)
 
-<<<<<<< HEAD
-  def ctx = Circumflex.ctx
-
   // ### Routes
-=======
-  /* ### Routes */
->>>>>>> d0472afb
 
   val get = new Route("get")
   val getOrPost = new Route("get", "post")
@@ -29,15 +23,7 @@
   val options = new Route("options")
   val any = new Route("get", "post", "put", "delete", "head", "options")
 
-<<<<<<< HEAD
-  // ### Matchers
-
-  def headers(crit: (String, StringMatcher)*) = new HeaderRequestMatcher(crit : _*)
-
   // ### Context shortcuts
-=======
-  /* ### Context shortcuts */
->>>>>>> d0472afb
 
   def header = ctx.header
   def session = ctx.session
